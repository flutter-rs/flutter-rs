//! This plugin is used for navigation in an app.
//! It handles flutter/navigation type messages.

use log::debug;

use super::prelude::*;

pub const PLUGIN_NAME: &str = module_path!();
pub const CHANNEL_NAME: &str = "flutter/navigation";

pub struct NavigationPlugin {
    channel: Weak<JsonMethodChannel>,
    handler: Arc<RwLock<Handler>>,
}

impl Plugin for NavigationPlugin {
    fn plugin_name() -> &'static str {
        PLUGIN_NAME
    }

    fn init_channels(&mut self, registrar: &mut ChannelRegistrar) {
        let method_handler = Arc::downgrade(&self.handler);
        self.channel =
            registrar.register_channel(JsonMethodChannel::new(CHANNEL_NAME, method_handler));
    }
}

impl Default for NavigationPlugin {
    fn default() -> Self {
        Self {
            channel: Weak::new(),
            handler: Arc::new(RwLock::new(Handler)),
        }
    }
}

impl NavigationPlugin {
    fn with_channel<F>(&self, f: F)
    where
<<<<<<< HEAD
        F: FnOnce(&dyn Channel),
=======
        F: FnOnce(&dyn MethodChannel),
>>>>>>> d775278d
    {
        if let Some(channel) = self.channel.upgrade() {
            f(&*channel);
        }
    }

    pub fn set_initial_route(&self, initial_route: &str) {
        self.with_channel(|channel| {
            channel.invoke_method(MethodCall {
                method: String::from("setInitialRoute"),
                args: Value::String(initial_route.into()),
            })
        });
    }

    pub fn push_route(&self, route: &str) {
        self.with_channel(|channel| {
            channel.invoke_method(MethodCall {
                method: String::from("pushRoute"),
                args: Value::String(route.into()),
            })
        });
    }

    pub fn pop_route(&self) {
        self.with_channel(|channel| {
            channel.invoke_method(MethodCall {
                method: String::from("popRoute"),
                args: Value::Null,
            })
        });
    }
}

struct Handler;

impl MethodCallHandler for Handler {
    fn on_method_call(
        &mut self,
        call: MethodCall,
        _: RuntimeData,
    ) -> Result<Value, MethodCallError> {
        debug!("got method call {} with args {:?}", call.method, call.args);
        Err(MethodCallError::NotImplemented)
    }
}<|MERGE_RESOLUTION|>--- conflicted
+++ resolved
@@ -37,11 +37,7 @@
 impl NavigationPlugin {
     fn with_channel<F>(&self, f: F)
     where
-<<<<<<< HEAD
-        F: FnOnce(&dyn Channel),
-=======
         F: FnOnce(&dyn MethodChannel),
->>>>>>> d775278d
     {
         if let Some(channel) = self.channel.upgrade() {
             f(&*channel);
