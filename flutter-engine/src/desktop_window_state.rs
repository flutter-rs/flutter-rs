--- conflicted
+++ resolved
@@ -8,10 +8,7 @@
     },
 };
 
-<<<<<<< HEAD
 use glfw::Context;
-=======
->>>>>>> d775278d
 use log::{debug, info};
 use tokio::prelude::Future;
 use tokio::runtime::{Runtime, TaskExecutor};
@@ -27,12 +24,8 @@
     utils::WindowUnwrap,
 };
 
-<<<<<<< HEAD
 // seems to be about 2.5 lines of text
 const SCROLL_SPEED: f64 = 50.0;
-=======
-const SCROLL_SPEED: f64 = 50.0; // seems to be about 2.5 lines of text
->>>>>>> d775278d
 #[cfg(not(target_os = "macos"))]
 const BY_WORD_MODIFIER_KEY: glfw::Modifiers = glfw::Modifiers::Control;
 #[cfg(target_os = "macos")]
@@ -46,21 +39,15 @@
 pub(crate) type MainThreadWindowFn = Box<dyn FnMut(&mut glfw::Window) + Send>;
 pub(crate) type MainThreadChannelFn = (&'static str, Box<dyn FnMut(&dyn Channel) + Send>);
 pub(crate) type MainThreadPlatformMsg = (String, Vec<u8>);
-<<<<<<< HEAD
 pub(crate) type MainThreadRenderThreadFn = Box<dyn FnMut(&mut glfw::Window) + Send>;
-=======
 pub(crate) type MainTheadWindowStateFn = Box<dyn FnMut(&mut DesktopWindowState) + Send>;
->>>>>>> d775278d
 
 pub(crate) enum MainThreadCallback {
     WindowFn(MainThreadWindowFn),
     ChannelFn(MainThreadChannelFn),
     PlatformMessage(MainThreadPlatformMsg),
-<<<<<<< HEAD
     RenderThreadFn(MainThreadRenderThreadFn),
-=======
     WindowStateFn(MainTheadWindowStateFn),
->>>>>>> d775278d
 }
 
 pub struct DesktopWindowState {
@@ -144,7 +131,6 @@
         Ok(())
     }
 
-<<<<<<< HEAD
     pub fn post_to_render_thread<F>(&self, mut f: F) -> Result<(), crate::error::MethodCallError>
     where
         F: FnMut(&mut glfw::Window) + Send + 'static,
@@ -155,14 +141,15 @@
                     f(window);
                 },
             )))?;
-=======
+        Ok(())
+    }
+
     pub fn with_window_state<F>(&self, f: F) -> Result<(), crate::error::RuntimeMessageError>
     where
         F: FnMut(&mut DesktopWindowState) + Send + 'static,
     {
         self.main_thread_sender
             .send(MainThreadCallback::WindowStateFn(Box::new(f)))?;
->>>>>>> d775278d
         Ok(())
     }
 }
@@ -251,17 +238,9 @@
         {
             self.send_pointer_event(
                 FlutterPointerPhase::Add,
-<<<<<<< HEAD
-                x,
-                y,
-                FlutterPointerSignalKind::None,
-                0.0,
-                0.0,
-=======
                 (x, y),
                 FlutterPointerSignalKind::None,
                 (0.0, 0.0),
->>>>>>> d775278d
                 buttons,
             );
         }
@@ -322,17 +301,9 @@
                 };
                 self.send_pointer_event(
                     phase,
-<<<<<<< HEAD
-                    x,
-                    y,
-                    FlutterPointerSignalKind::None,
-                    0.0,
-                    0.0,
-=======
                     (x, y),
                     FlutterPointerSignalKind::None,
                     (0.0, 0.0),
->>>>>>> d775278d
                     FlutterPointerMouseButtons::Primary,
                 );
             }
@@ -369,17 +340,9 @@
                 };
                 self.send_pointer_event(
                     phase,
-<<<<<<< HEAD
-                    x,
-                    y,
-                    FlutterPointerSignalKind::None,
-                    0.0,
-                    0.0,
-=======
                     (x, y),
                     FlutterPointerSignalKind::None,
                     (0.0, 0.0),
->>>>>>> d775278d
                     buttons,
                 );
             }
@@ -576,13 +539,9 @@
     }
 
     pub fn handle_main_thread_callbacks(&mut self) {
-<<<<<<< HEAD
         let mut render_thread_fns = Vec::new();
-        for cb in self.main_thread_receiver.try_iter() {
-=======
         let callbacks: Vec<MainThreadCallback> = self.main_thread_receiver.try_iter().collect();
         for cb in callbacks {
->>>>>>> d775278d
             match cb {
                 MainThreadCallback::WindowFn(mut f) => f(self.window_ref.window()),
                 MainThreadCallback::ChannelFn((name, mut f)) => {
@@ -600,11 +559,8 @@
                     };
                     self.init_data.engine.send_platform_message(platform_msg);
                 }
-<<<<<<< HEAD
                 MainThreadCallback::RenderThreadFn(f) => render_thread_fns.push(f),
-=======
                 MainThreadCallback::WindowStateFn(mut f) => f(self),
->>>>>>> d775278d
             }
         }
         if !render_thread_fns.is_empty() {
@@ -636,12 +592,7 @@
     pub fn set_isolate_created(&mut self) {
         self.isolate_created = true;
 
-<<<<<<< HEAD
         while let Some(evt) = self.defered_events.pop_front() {
-=======
-        while !self.defered_events.is_empty() {
-            let evt = self.defered_events.pop_front().unwrap();
->>>>>>> d775278d
             self.handle_glfw_event(evt);
         }
     }
