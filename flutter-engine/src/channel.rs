--- conflicted
+++ resolved
@@ -2,47 +2,33 @@
 //! It contains two implementations StandardMethodChannel using binary encoding
 //! and JsonMethodChannel using json encoding.
 
-<<<<<<< HEAD
 use std::{
     borrow::Cow,
     sync::{Arc, RwLock, Weak},
-=======
+};
+
+use log::{error, trace};
+use tokio::prelude::Future;
+
+use crate::{
+    codec::{MessageCodec, MethodCall, MethodCallResult, MethodCodec, Value},
+    desktop_window_state::{InitData, RuntimeData},
+    error::{MessageError, MethodCallError},
+    ffi::{PlatformMessage, PlatformMessageResponseHandle},
+};
+
 pub use self::{
     basic_message_channel::BasicMessageChannel,
     event_channel::EventChannel,
     json_method_channel::JsonMethodChannel,
     registry::{ChannelRegistrar, ChannelRegistry},
     standard_method_channel::StandardMethodChannel,
->>>>>>> d775278d
 };
-
-use log::{error, trace};
-use tokio::prelude::Future;
-
-use crate::{
-    codec::{MessageCodec, MethodCall, MethodCallResult, MethodCodec, Value},
-    desktop_window_state::{InitData, RuntimeData},
-    error::{MessageError, MethodCallError},
-    ffi::{PlatformMessage, PlatformMessageResponseHandle},
-};
-
-pub use self::{
-    event_channel::EventChannel,
-    json_method_channel::JsonMethodChannel,
-    registry::{ChannelRegistrar, ChannelRegistry},
-    standard_method_channel::StandardMethodChannel,
-};
-
-<<<<<<< HEAD
-=======
-use log::{error, trace};
-use tokio::prelude::Future;
 
 #[macro_use]
 mod macros;
 
 mod basic_message_channel;
->>>>>>> d775278d
 mod event_channel;
 mod json_method_channel;
 mod registry;
@@ -59,11 +45,6 @@
     fn name(&self) -> &'static str;
     fn init_data(&self) -> Option<Arc<InitData>>;
     fn init(&mut self, runtime_data: Weak<InitData>, plugin_name: &'static str);
-<<<<<<< HEAD
-    fn method_handler(&self) -> Option<Arc<RwLock<dyn MethodCallHandler + Send + Sync>>>;
-    fn plugin_name(&self) -> &'static str;
-    fn codec(&self) -> &dyn MethodCodec;
-=======
     fn plugin_name(&self) -> &'static str;
     fn handle_platform_message(&self, msg: PlatformMessage);
     fn try_as_method_channel(&self) -> Option<&dyn MethodChannel>;
@@ -104,7 +85,6 @@
 pub trait MethodChannel: Channel {
     fn method_handler(&self) -> Option<Arc<RwLock<dyn MethodCallHandler + Send + Sync>>>;
     fn codec(&self) -> &'static dyn MethodCodec;
->>>>>>> d775278d
 
     /// Handle incoming message received on this channel
     fn handle_platform_message(&self, mut msg: PlatformMessage) {
