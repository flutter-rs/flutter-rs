use crate::context::Context;
use crate::handler::{WinitFlutterEngineHandler, WinitPlatformHandler, WinitWindowHandler};
use crate::keyboard::raw_key;
use crate::pointer::Pointers;
use flutter_engine::channel::Channel;
use flutter_engine::plugins::Plugin;
use flutter_engine::texture_registry::Texture;
use flutter_engine::{FlutterEngine, FlutterEngineHandler};
use flutter_plugins::dialog::DialogPlugin;
use flutter_plugins::isolate::IsolatePlugin;
use flutter_plugins::keyevent::{KeyAction, KeyActionType, KeyEventPlugin};
use flutter_plugins::lifecycle::LifecyclePlugin;
use flutter_plugins::localization::LocalizationPlugin;
use flutter_plugins::navigation::NavigationPlugin;
use flutter_plugins::platform::PlatformPlugin;
use flutter_plugins::settings::SettingsPlugin;
use flutter_plugins::system::SystemPlugin;
use flutter_plugins::textinput::TextInputPlugin;
use flutter_plugins::window::WindowPlugin;
use glutin::event::{
    ElementState, Event, KeyboardInput, MouseScrollDelta, Touch, VirtualKeyCode, WindowEvent,
};
use glutin::event_loop::{ControlFlow, EventLoop};
use glutin::window::WindowBuilder;
use glutin::ContextBuilder;
use glutin::event::DeviceId;
use parking_lot::Mutex;
use std::error::Error;
use std::path::PathBuf;
use std::sync::atomic::{AtomicBool, Ordering};
use std::sync::Arc;
use std::collections::HashSet;

pub enum FlutterEvent {
    WakePlatformThread,
    IsolateCreated,
}

pub struct FlutterWindow {
    event_loop: EventLoop<FlutterEvent>,
    context: Arc<Mutex<Context>>,
    resource_context: Arc<Mutex<Context>>,
    engine: FlutterEngine,
    engine_handler: Arc<WinitFlutterEngineHandler>,
    close: Arc<AtomicBool>,
}

impl FlutterWindow {
    pub fn new(window: WindowBuilder, assets_path: PathBuf) -> Result<Self, Box<dyn Error>> {
        let event_loop = EventLoop::with_user_event();
        let proxy = event_loop.create_proxy();

        let context = ContextBuilder::new().build_windowed(window, &event_loop)?;
        let context = Arc::new(Mutex::new(Context::from_context(context)));
        let resource_context = Arc::new(Mutex::new(Context::empty()));

        let engine_handler = Arc::new(WinitFlutterEngineHandler::new(
            proxy,
            context.clone(),
            resource_context.clone(),
        ));
        let engine = FlutterEngine::new(Arc::downgrade(&engine_handler) as _, assets_path);

        let proxy = event_loop.create_proxy();
        let isolate_cb = move || {
            proxy.send_event(FlutterEvent::IsolateCreated).ok();
        };
        let platform_handler = Arc::new(Mutex::new(Box::new(WinitPlatformHandler::new(
            context.clone(),
        )?) as _));
        let close = Arc::new(AtomicBool::new(false));
        let window_handler = Arc::new(Mutex::new(WinitWindowHandler::new(
            context.clone(),
            close.clone(),
        )));

        engine.add_plugin(DialogPlugin::default());
        engine.add_plugin(IsolatePlugin::new(isolate_cb));
        engine.add_plugin(KeyEventPlugin::default());
        engine.add_plugin(LifecyclePlugin::default());
        engine.add_plugin(LocalizationPlugin::default());
        engine.add_plugin(NavigationPlugin::default());
        engine.add_plugin(PlatformPlugin::new(platform_handler));
        engine.add_plugin(SettingsPlugin::default());
        engine.add_plugin(SystemPlugin::default());
        engine.add_plugin(TextInputPlugin::default());
        engine.add_plugin(WindowPlugin::new(window_handler));

        Ok(Self {
            event_loop,
            context,
            resource_context,
            engine,
            engine_handler,
            close,
        })
    }

    pub fn with_resource_context(self) -> Result<Self, Box<dyn Error>> {
        {
            let window = WindowBuilder::new().with_visible(false);
            let context = self.context.lock();
            let resource_context = ContextBuilder::new()
                .with_shared_lists(context.context().unwrap())
                .build_windowed(window, &self.event_loop)?;

            let resource_context = unsafe { resource_context.make_current().unwrap() };
            gl::load_with(|s| resource_context.get_proc_address(s));
            let resource_context = unsafe { resource_context.make_not_current().unwrap() };

            let mut guard = self.resource_context.lock();
            *guard = Context::from_context(resource_context);
        }
        Ok(self)
    }

    pub fn engine(&self) -> FlutterEngine {
        self.engine.clone()
    }

    pub fn context(&self) -> Arc<Mutex<Context>> {
        self.context.clone()
    }

    pub fn resource_context(&self) -> Arc<Mutex<Context>> {
        self.resource_context.clone()
    }

    pub fn create_texture(&self) -> Texture {
        self.engine.create_texture()
    }

    pub fn add_plugin<P>(&self, plugin: P) -> &Self
    where
        P: Plugin + 'static,
    {
        self.engine.add_plugin(plugin);
        self
    }

    pub fn with_plugin<F, P>(&self, f: F)
    where
        F: FnOnce(&P),
        P: Plugin + 'static,
    {
        self.engine.with_plugin(f)
    }

    pub fn with_plugin_mut<F, P>(&self, f: F)
    where
        F: FnOnce(&mut P),
        P: Plugin + 'static,
    {
        self.engine.with_plugin_mut(f)
    }

    pub fn remove_channel(&self, channel_name: &str) -> Option<Arc<dyn Channel>> {
        self.engine.remove_channel(channel_name)
    }

    pub fn with_channel<F>(&self, channel_name: &str, f: F)
    where
        F: FnMut(&dyn Channel),
    {
        self.engine.with_channel(channel_name, f)
    }

    pub fn start_engine(&self, arguments: &[String]) -> Result<(), Box<dyn Error>> {
        self.engine.run(arguments)?;
        Ok(())
    }

    pub fn run(self) -> ! {
        let engine = self.engine.clone();
        let context = self.context.clone();
        let close = self.close.clone();

        resize(&engine, &context);

        engine.with_plugin(|localization: &LocalizationPlugin| {
            localization.send_locale(locale_config::Locale::current());
        });

<<<<<<< HEAD
        let mut active_devices: HashSet<i32> = HashSet::new();
        let mut cursor = (0.0, 0.0);
=======
        let mut pointers = Pointers::new(engine.clone());
>>>>>>> f87aca1c
        self.event_loop
            .run(move |event, _, control_flow| match event {
                Event::WindowEvent { event, .. } => {
                    match event {
                        WindowEvent::CloseRequested => *control_flow = ControlFlow::Exit,
                        WindowEvent::Resized(_) => resize(&engine, &context),
                        WindowEvent::HiDpiFactorChanged(_) => resize(&engine, &context),
<<<<<<< HEAD
                        WindowEvent::CursorEntered { device_id, .. } => {
                            let idx = device_id.get_index();
                            if active_devices.contains(idx) {
                                eprintln!("{:?} already exists", device);
                            }
                            else {
                                active_devices.insert(idx);
                            }
                        }
                        WindowEvent::CursorLeft { device_id, .. } => {
                            let idx = device_id.get_index();
                            if active_devices.contains(idx) {
                                engine.send_pointer_event(
                                    idx,
                                    FlutterPointerPhase::Remove,
                                    cursor,
                                    FlutterPointerSignalKind::None,
                                    (0.0, 0.0),
                                    FlutterPointerDeviceKind::Mouse,
                                    FlutterPointerMouseButtons::Primary,
                                );
                            }
                            else {
                                eprintln!("{:?} doesn't exist", device_id);
                            }
                        }
                        WindowEvent::CursorMoved { device_id, position, .. } => {
                            let dpi = { context.lock().hidpi_factor() };
                            cursor = position.to_physical(dpi).into();

                            let idx = device_id.get_index();
                            engine.send_pointer_event(
                                idx,
                                // TODO Move
                                FlutterPointerPhase::Hover,
                                cursor,
                                FlutterPointerSignalKind::None,
                                (0.0, 0.0),
                                FlutterPointerDeviceKind::Mouse,
                                FlutterPointerMouseButtons::Primary,
                            );
                        }
                        WindowEvent::MouseInput { device_id, state, button, .. } => {
                            let phase = match state {
                                ElementState::Pressed => FlutterPointerPhase::Down,
                                ElementState::Released => FlutterPointerPhase::Up,
                            };
                            let button = match button {
                                MouseButton::Left => FlutterPointerMouseButtons::Primary,
                                MouseButton::Right => FlutterPointerMouseButtons::Secondary,
                                MouseButton::Middle => FlutterPointerMouseButtons::Middle,
                                MouseButton::Other(4) => FlutterPointerMouseButtons::Back,
                                MouseButton::Other(5) => FlutterPointerMouseButtons::Forward,
                                _ => FlutterPointerMouseButtons::Primary,
                            };
                            let idx = device_id.get_index();
                            engine.send_pointer_event(
                                idx,
                                phase,
                                cursor,
                                FlutterPointerSignalKind::None,
                                (0.0, 0.0),
                                FlutterPointerDeviceKind::Mouse,
                                button,
                            );
                        }
                        WindowEvent::MouseWheel { device_id, delta, .. } => {
=======
                        WindowEvent::CursorEntered { device_id } => pointers.enter(device_id),
                        WindowEvent::CursorLeft { device_id } => pointers.leave(device_id),
                        WindowEvent::CursorMoved {
                            device_id,
                            position,
                            ..
                        } => {
                            let dpi = { context.lock().hidpi_factor() };
                            let position = position.to_physical(dpi);
                            pointers.moved(device_id, position.into());
                        }
                        WindowEvent::MouseInput {
                            device_id,
                            state,
                            button,
                            ..
                        } => {
                            pointers.input(device_id, state, button);
                        }
                        WindowEvent::MouseWheel {
                            device_id, delta, ..
                        } => {
>>>>>>> f87aca1c
                            let delta = match delta {
                                MouseScrollDelta::LineDelta(_, _) => (0.0, 0.0), // TODO
                                MouseScrollDelta::PixelDelta(position) => {
                                    let dpi = { context.lock().hidpi_factor() };
                                    let (dx, dy): (f64, f64) = position.to_physical(dpi).into();
                                    (-dx, dy)
                                }
                            };
<<<<<<< HEAD

                            let idx = device_id.get_index();
                            engine.send_pointer_event(
                                idx,
                                // TODO
                                FlutterPointerPhase::Hover,
                                cursor,
                                FlutterPointerSignalKind::Scroll,
                                delta,
                                FlutterPointerDeviceKind::Mouse,
                                FlutterPointerMouseButtons::Primary,
                            );
                        }
                        WindowEvent::Touch(Touch {
                            device_id, phase, location, ..
                        }) => {
                            let dpi = { context.lock().hidpi_factor() };
                            cursor = location.to_physical(dpi).into();
                            let phase = match phase {
                                TouchPhase::Started => FlutterPointerPhase::Down,
                                TouchPhase::Moved => FlutterPointerPhase::Move,
                                TouchPhase::Ended => FlutterPointerPhase::Up,
                                TouchPhase::Cancelled => FlutterPointerPhase::Cancel,
                            };

                            let idx = device_id.get_index();
                            
                            engine.send_pointer_event(
                                idx,
                                phase,
                                cursor,
                                FlutterPointerSignalKind::None,
                                (0.0, 0.0),
                                FlutterPointerDeviceKind::Touch,
                                // TODO
                                FlutterPointerMouseButtons::Primary,
                            );
=======
                            pointers.wheel(device_id, delta);
                        }
                        WindowEvent::Touch(Touch {
                            device_id,
                            phase,
                            location,
                            ..
                        }) => {
                            let dpi = { context.lock().hidpi_factor() };
                            let position = location.to_physical(dpi);
                            pointers.touch(device_id, phase, position.into());
>>>>>>> f87aca1c
                        }
                        WindowEvent::ReceivedCharacter(ch) => {
                            if !ch.is_control() {
                                engine.with_plugin_mut(|text_input: &mut TextInputPlugin| {
                                    text_input.with_state(|state| {
                                        state.add_characters(&ch.to_string());
                                    });
                                    text_input.notify_changes();
                                });
                            }
                        }
                        WindowEvent::KeyboardInput {
                            input:
                                KeyboardInput {
                                    state,
                                    virtual_keycode,
                                    modifiers,
                                    scancode,
                                },
                            ..
                        } => {
                            let raw_key = if let Some(raw_key) = raw_key(virtual_keycode) {
                                raw_key
                            } else {
                                return;
                            };

                            let shift = modifiers.shift as u32;
                            let ctrl = modifiers.ctrl as u32;
                            let alt = modifiers.alt as u32;
                            let logo = modifiers.logo as u32;
                            let raw_modifiers = shift | ctrl << 1 | alt << 2 | logo << 3;

                            match state {
                                ElementState::Pressed => {
                                    if let Some(key) = virtual_keycode {
                                        engine.with_plugin_mut(
                                            |text_input: &mut TextInputPlugin| match key {
                                                VirtualKeyCode::Return => {
                                                    text_input.with_state(|state| {
                                                        state.add_characters(&"\n");
                                                    });
                                                    text_input.notify_changes();
                                                }
                                                VirtualKeyCode::Back => {
                                                    text_input.with_state(|state| {
                                                        state.backspace();
                                                    });
                                                    text_input.notify_changes();
                                                }
                                                _ => {}
                                            },
                                        );
                                    }

                                    engine.with_plugin_mut(|keyevent: &mut KeyEventPlugin| {
                                        keyevent.key_action(KeyAction {
                                            toolkit: "glfw".to_string(),
                                            key_code: raw_key as _,
                                            scan_code: scancode as _,
                                            modifiers: raw_modifiers as _,
                                            keymap: "linux".to_string(),
                                            _type: KeyActionType::Keydown,
                                        });
                                    });
                                }
                                ElementState::Released => {
                                    engine.with_plugin_mut(|keyevent: &mut KeyEventPlugin| {
                                        keyevent.key_action(KeyAction {
                                            toolkit: "glfw".to_string(),
                                            key_code: raw_key as _,
                                            scan_code: scancode as _,
                                            modifiers: raw_modifiers as _,
                                            keymap: "linux".to_string(),
                                            _type: KeyActionType::Keyup,
                                        });
                                    });
                                }
                            }
                        }
                        _ => {}
                    }
                }
                Event::LoopDestroyed => {
                    engine.shutdown();
                }
                _ => {
                    if close.load(Ordering::Relaxed) {
                        *control_flow = ControlFlow::Exit;
                        return;
                    }

                    let next_task_time = engine.execute_platform_tasks();

                    if let Some(next_task_time) = next_task_time {
                        *control_flow = ControlFlow::WaitUntil(next_task_time)
                    } else {
                        *control_flow = ControlFlow::Wait
                    }
                }
            });
    }

    pub fn wake_platform_thread(&self) {
        self.engine_handler.wake_platform_thread();
    }
}

fn resize(engine: &FlutterEngine, context: &Arc<Mutex<Context>>) {
    let mut context = context.lock();
    let dpi = context.hidpi_factor();
    let size = context.size().to_physical(dpi);
    log::trace!(
        "resize width: {} height: {} scale {}",
        size.width,
        size.height,
        dpi
    );
    context.resize(size);
    engine.send_window_metrics_event(size.width as usize, size.height as usize, dpi);
}<|MERGE_RESOLUTION|>--- conflicted
+++ resolved
@@ -23,13 +23,11 @@
 use glutin::event_loop::{ControlFlow, EventLoop};
 use glutin::window::WindowBuilder;
 use glutin::ContextBuilder;
-use glutin::event::DeviceId;
 use parking_lot::Mutex;
 use std::error::Error;
 use std::path::PathBuf;
 use std::sync::atomic::{AtomicBool, Ordering};
 use std::sync::Arc;
-use std::collections::HashSet;
 
 pub enum FlutterEvent {
     WakePlatformThread,
@@ -181,12 +179,7 @@
             localization.send_locale(locale_config::Locale::current());
         });
 
-<<<<<<< HEAD
-        let mut active_devices: HashSet<i32> = HashSet::new();
-        let mut cursor = (0.0, 0.0);
-=======
         let mut pointers = Pointers::new(engine.clone());
->>>>>>> f87aca1c
         self.event_loop
             .run(move |event, _, control_flow| match event {
                 Event::WindowEvent { event, .. } => {
@@ -194,75 +187,6 @@
                         WindowEvent::CloseRequested => *control_flow = ControlFlow::Exit,
                         WindowEvent::Resized(_) => resize(&engine, &context),
                         WindowEvent::HiDpiFactorChanged(_) => resize(&engine, &context),
-<<<<<<< HEAD
-                        WindowEvent::CursorEntered { device_id, .. } => {
-                            let idx = device_id.get_index();
-                            if active_devices.contains(idx) {
-                                eprintln!("{:?} already exists", device);
-                            }
-                            else {
-                                active_devices.insert(idx);
-                            }
-                        }
-                        WindowEvent::CursorLeft { device_id, .. } => {
-                            let idx = device_id.get_index();
-                            if active_devices.contains(idx) {
-                                engine.send_pointer_event(
-                                    idx,
-                                    FlutterPointerPhase::Remove,
-                                    cursor,
-                                    FlutterPointerSignalKind::None,
-                                    (0.0, 0.0),
-                                    FlutterPointerDeviceKind::Mouse,
-                                    FlutterPointerMouseButtons::Primary,
-                                );
-                            }
-                            else {
-                                eprintln!("{:?} doesn't exist", device_id);
-                            }
-                        }
-                        WindowEvent::CursorMoved { device_id, position, .. } => {
-                            let dpi = { context.lock().hidpi_factor() };
-                            cursor = position.to_physical(dpi).into();
-
-                            let idx = device_id.get_index();
-                            engine.send_pointer_event(
-                                idx,
-                                // TODO Move
-                                FlutterPointerPhase::Hover,
-                                cursor,
-                                FlutterPointerSignalKind::None,
-                                (0.0, 0.0),
-                                FlutterPointerDeviceKind::Mouse,
-                                FlutterPointerMouseButtons::Primary,
-                            );
-                        }
-                        WindowEvent::MouseInput { device_id, state, button, .. } => {
-                            let phase = match state {
-                                ElementState::Pressed => FlutterPointerPhase::Down,
-                                ElementState::Released => FlutterPointerPhase::Up,
-                            };
-                            let button = match button {
-                                MouseButton::Left => FlutterPointerMouseButtons::Primary,
-                                MouseButton::Right => FlutterPointerMouseButtons::Secondary,
-                                MouseButton::Middle => FlutterPointerMouseButtons::Middle,
-                                MouseButton::Other(4) => FlutterPointerMouseButtons::Back,
-                                MouseButton::Other(5) => FlutterPointerMouseButtons::Forward,
-                                _ => FlutterPointerMouseButtons::Primary,
-                            };
-                            let idx = device_id.get_index();
-                            engine.send_pointer_event(
-                                idx,
-                                phase,
-                                cursor,
-                                FlutterPointerSignalKind::None,
-                                (0.0, 0.0),
-                                FlutterPointerDeviceKind::Mouse,
-                                button,
-                            );
-                        }
-                        WindowEvent::MouseWheel { device_id, delta, .. } => {
-=======
                         WindowEvent::CursorEntered { device_id } => pointers.enter(device_id),
                         WindowEvent::CursorLeft { device_id } => pointers.leave(device_id),
                         WindowEvent::CursorMoved {
@@ -285,7 +209,6 @@
                         WindowEvent::MouseWheel {
                             device_id, delta, ..
                         } => {
->>>>>>> f87aca1c
                             let delta = match delta {
                                 MouseScrollDelta::LineDelta(_, _) => (0.0, 0.0), // TODO
                                 MouseScrollDelta::PixelDelta(position) => {
@@ -294,45 +217,6 @@
                                     (-dx, dy)
                                 }
                             };
-<<<<<<< HEAD
-
-                            let idx = device_id.get_index();
-                            engine.send_pointer_event(
-                                idx,
-                                // TODO
-                                FlutterPointerPhase::Hover,
-                                cursor,
-                                FlutterPointerSignalKind::Scroll,
-                                delta,
-                                FlutterPointerDeviceKind::Mouse,
-                                FlutterPointerMouseButtons::Primary,
-                            );
-                        }
-                        WindowEvent::Touch(Touch {
-                            device_id, phase, location, ..
-                        }) => {
-                            let dpi = { context.lock().hidpi_factor() };
-                            cursor = location.to_physical(dpi).into();
-                            let phase = match phase {
-                                TouchPhase::Started => FlutterPointerPhase::Down,
-                                TouchPhase::Moved => FlutterPointerPhase::Move,
-                                TouchPhase::Ended => FlutterPointerPhase::Up,
-                                TouchPhase::Cancelled => FlutterPointerPhase::Cancel,
-                            };
-
-                            let idx = device_id.get_index();
-                            
-                            engine.send_pointer_event(
-                                idx,
-                                phase,
-                                cursor,
-                                FlutterPointerSignalKind::None,
-                                (0.0, 0.0),
-                                FlutterPointerDeviceKind::Touch,
-                                // TODO
-                                FlutterPointerMouseButtons::Primary,
-                            );
-=======
                             pointers.wheel(device_id, delta);
                         }
                         WindowEvent::Touch(Touch {
@@ -344,7 +228,6 @@
                             let dpi = { context.lock().hidpi_factor() };
                             let position = location.to_physical(dpi);
                             pointers.touch(device_id, phase, position.into());
->>>>>>> f87aca1c
                         }
                         WindowEvent::ReceivedCharacter(ch) => {
                             if !ch.is_control() {
