use crate::draw;
use crate::handler::{GlfwFlutterEngineHandler, GlfwPlatformHandler, GlfwWindowHandler};
use crate::texture_registry::{ExternalTexture, TextureRegistry};
use flutter_engine::channel::Channel;
use flutter_engine::ffi::{
    FlutterPointerMouseButtons, FlutterPointerPhase, FlutterPointerSignalKind,
};
use flutter_engine::plugins::Plugin;
use flutter_engine::{FlutterEngine, FlutterEngineHandler};
use flutter_plugins::dialog::DialogPlugin;
use flutter_plugins::isolate::IsolatePlugin;
use flutter_plugins::keyevent::{KeyAction, KeyActionType, KeyEventPlugin};
use flutter_plugins::lifecycle::LifecyclePlugin;
use flutter_plugins::localization::LocalizationPlugin;
use flutter_plugins::navigation::NavigationPlugin;
use flutter_plugins::platform::PlatformPlugin;
use flutter_plugins::settings::SettingsPlugin;
use flutter_plugins::system::SystemPlugin;
use flutter_plugins::textinput::TextInputPlugin;
use flutter_plugins::window::WindowPlugin;
use glfw::Context;
use lazy_static::lazy_static;
use log::{debug, info};
use parking_lot::{Mutex, MutexGuard};
use std::collections::{HashMap, VecDeque};
use std::ops::DerefMut;
use std::sync::atomic::{AtomicBool, AtomicU64, Ordering};
use std::sync::mpsc::{Receiver, SendError, Sender};
use std::sync::{mpsc, Arc};
use std::time::Instant;
<<<<<<< HEAD
use tokio::prelude::Future;
use tokio::runtime::Runtime;
=======
>>>>>>> 2cc67a09

// seems to be about 2.5 lines of text
const SCROLL_SPEED: f64 = 50.0;
#[cfg(not(target_os = "macos"))]
const BY_WORD_MODIFIER_KEY: glfw::Modifiers = glfw::Modifiers::Control;
#[cfg(target_os = "macos")]
const BY_WORD_MODIFIER_KEY: glfw::Modifiers = glfw::Modifiers::Alt;
const SELECT_MODIFIER_KEY: glfw::Modifiers = glfw::Modifiers::Shift;
#[cfg(not(target_os = "macos"))]
const FUNCTION_MODIFIER_KEY: glfw::Modifiers = glfw::Modifiers::Control;
#[cfg(target_os = "macos")]
const FUNCTION_MODIFIER_KEY: glfw::Modifiers = glfw::Modifiers::Super;

#[derive(Copy, Clone, Eq, PartialEq, Ord, PartialOrd, Hash, Debug)]
pub enum CreateError {
    WindowAlreadyCreated,
    WindowCreationFailed,
    MonitorNotFound,
}

impl std::fmt::Display for CreateError {
    fn fmt(&self, f: &mut std::fmt::Formatter) -> std::fmt::Result {
        use std::error::Error;
        f.write_str(self.description())
    }
}

impl std::error::Error for CreateError {
    fn description(&self) -> &str {
        match *self {
            CreateError::WindowCreationFailed => "Failed to create a window",
            CreateError::WindowAlreadyCreated => "Window was already created",
            CreateError::MonitorNotFound => "No monitor with the specified index found",
        }
    }
}

pub enum WindowMode {
    Fullscreen(usize),
    Windowed,
    Borderless,
}

pub struct WindowArgs<'a> {
    pub width: i32,
    pub height: i32,
    pub title: &'a str,
    pub mode: WindowMode,
    pub bg_color: (u8, u8, u8),
}

/// Wrap glfw::Window, so that it could be used in a lazy_static HashMap
#[derive(Debug, Clone, Copy, PartialEq, Eq, Hash)]
struct WindowSafe(*mut glfw::ffi::GLFWwindow);

unsafe impl Send for WindowSafe {}

unsafe impl Sync for WindowSafe {}

// This HashMap is used to look up FlutterEngine using glfw Window
lazy_static! {
    static ref ENGINES: Mutex<HashMap<WindowSafe, FlutterEngine>> = Mutex::new(HashMap::new());
}

pub fn get_engine(window: *mut glfw::ffi::GLFWwindow) -> Option<FlutterEngine> {
    ENGINES.lock().get(&WindowSafe(window)).map(|v| v.clone())
}

pub(crate) type MainTheadFn = Box<dyn FnMut(&FlutterWindow) + Send>;
pub type WindowEventHandler = dyn FnMut(&FlutterWindow, glfw::WindowEvent) -> bool;
pub type PerFrameCallback = dyn FnMut(&FlutterWindow);

pub struct FlutterWindow {
    glfw: glfw::Glfw,
    window: Arc<Mutex<glfw::Window>>,
    window_receiver: Receiver<(f64, glfw::WindowEvent)>,
    resource_window: Arc<Mutex<glfw::Window>>,
    resource_window_receiver: Receiver<(f64, glfw::WindowEvent)>,
    engine_handler: Arc<GlfwFlutterEngineHandler>,
    engine: FlutterEngine,
    pointer_currently_added: AtomicBool,
    window_pixels_per_screen_coordinate: AtomicU64,
    main_thread_receiver: Receiver<MainTheadFn>,
    main_thread_sender: Sender<MainTheadFn>,
    isolate_created: AtomicBool,
    defered_events: Mutex<VecDeque<glfw::WindowEvent>>,
    mouse_tracker: Mutex<HashMap<glfw::MouseButton, glfw::Action>>,
    texture_registry: Arc<Mutex<TextureRegistry>>,
    window_handler: Arc<Mutex<GlfwWindowHandler>>,
}

impl FlutterWindow {
    pub(crate) fn create(
        glfw: &mut glfw::Glfw,
        window_args: &WindowArgs,
    ) -> Result<Self, CreateError> {
        // Create window
        let (window, receiver) = match window_args.mode {
            WindowMode::Windowed => glfw
                .create_window(
                    window_args.width as u32,
                    window_args.height as u32,
                    window_args.title,
                    glfw::WindowMode::Windowed,
                )
                .ok_or(CreateError::WindowCreationFailed)?,
            WindowMode::Borderless => {
                glfw.window_hint(glfw::WindowHint::Decorated(false));
                glfw.create_window(
                    window_args.width as u32,
                    window_args.height as u32,
                    window_args.title,
                    glfw::WindowMode::Windowed,
                )
                .ok_or(CreateError::WindowCreationFailed)?
            }
            WindowMode::Fullscreen(index) => {
                glfw.with_connected_monitors(|glfw, monitors| -> Result<_, CreateError> {
                    let monitor = monitors.get(index).ok_or(CreateError::MonitorNotFound)?;
                    glfw.create_window(
                        window_args.width as u32,
                        window_args.height as u32,
                        window_args.title,
                        glfw::WindowMode::FullScreen(monitor),
                    )
                    .ok_or(CreateError::WindowCreationFailed)
                })?
            }
        };

        // Create invisible resource window
        glfw.window_hint(glfw::WindowHint::Decorated(false));
        glfw.window_hint(glfw::WindowHint::Visible(false));
        let (res_window, res_window_recv) = window
            .create_shared(1, 1, "", glfw::WindowMode::Windowed)
            .ok_or(CreateError::WindowCreationFailed)?;
        glfw.default_window_hints();

        // Wrap
        let window = Arc::new(Mutex::new(window));
        let res_window = Arc::new(Mutex::new(res_window));

        // draw initial screen to avoid blinking
        {
            let mut window = window.lock();
            window.make_current();
            let mut window = MutexGuard::deref_mut(&mut window);
            draw::init_gl(&mut window);
            draw::draw_bg(&mut window, window_args.bg_color);
            glfw::make_context_current(None);
        }

        // Texture registry
        let texture_registry = Arc::new(Mutex::new(TextureRegistry::new()));

        // Create engine
        let handler = Arc::new(GlfwFlutterEngineHandler {
            glfw: glfw.clone(),
            window: window.clone(),
            resource_window: res_window.clone(),
            texture_registry: texture_registry.clone(),
        });
        let engine = FlutterEngine::new(Arc::downgrade(&handler) as _);

        // register window and engine globally
        {
            ENGINES
                .lock()
                .insert(WindowSafe(window.lock().window_ptr()), engine.clone());
        }

        // Main thread callbacks
        let (main_tx, main_rx) = mpsc::channel();

        // Register plugins
        let isolate_tx: Sender<MainTheadFn> = main_tx.clone();
        engine.add_plugin(IsolatePlugin::new(move || {
            isolate_tx
                .send(Box::new(move |window| {
                    window.set_isolate_created();
                }))
                .unwrap();
        }));

        engine.add_plugin(KeyEventPlugin::default());
        engine.add_plugin(LifecyclePlugin::default());
        engine.add_plugin(LocalizationPlugin::default());
        engine.add_plugin(NavigationPlugin::default());
        engine.add_plugin(PlatformPlugin::new(Arc::new(Mutex::new(Box::new(
            GlfwPlatformHandler {
                window: window.clone(),
            },
        )))));
        engine.add_plugin(SettingsPlugin::default());
        engine.add_plugin(SystemPlugin::default());
        engine.add_plugin(TextInputPlugin::default());
        engine.add_plugin(DialogPlugin::default());

        let window_handler: Arc<Mutex<GlfwWindowHandler>> =
            Arc::new(Mutex::new(GlfwWindowHandler::new(window.clone())));
        engine.add_plugin(WindowPlugin::new(window_handler.clone() as _));

        Ok(Self {
            glfw: glfw.clone(),
            window,
            window_receiver: receiver,
            resource_window: res_window,
            resource_window_receiver: res_window_recv,
            engine_handler: handler,
            engine,
            pointer_currently_added: AtomicBool::new(false),
            window_pixels_per_screen_coordinate: AtomicU64::new(0.0_f64.to_bits()),
            main_thread_receiver: main_rx,
            main_thread_sender: main_tx,
            isolate_created: AtomicBool::new(false),
            defered_events: Mutex::new(Default::default()),
            mouse_tracker: Mutex::new(Default::default()),
            texture_registry,
            window_handler,
        })
    }

    pub fn engine(&self) -> FlutterEngine {
        self.engine.clone()
    }

    pub fn create_texture(&self) -> Arc<ExternalTexture> {
        self.texture_registry.lock().create_texture(&self.engine)
    }

    pub fn add_plugin<P>(&self, plugin: P) -> &Self
    where
        P: Plugin + 'static,
    {
        self.engine.add_plugin(plugin);
        self
    }

    pub fn with_plugin<F, P>(&self, f: F)
    where
        F: FnOnce(&P),
        P: Plugin + 'static,
    {
        self.engine.with_plugin(f)
    }

    pub fn with_plugin_mut<F, P>(&self, f: F)
    where
        F: FnOnce(&mut P),
        P: Plugin + 'static,
    {
        self.engine.with_plugin_mut(f)
    }

    pub fn remove_channel(&self, channel_name: &str) -> Option<Arc<dyn Channel>> {
        self.engine.remove_channel(channel_name)
    }

    pub fn with_channel<F>(&self, channel_name: &str, f: F)
    where
        F: FnMut(&dyn Channel),
    {
        self.engine.with_channel(channel_name, f)
    }

    pub fn run(
        &self,
        assets_path: String,
        icu_data_path: String,
        arguments: Vec<String>,
        mut custom_handler: Option<&mut WindowEventHandler>,
        mut frame_callback: Option<&mut PerFrameCallback>,
    ) -> Result<(), ()> {
        // Start engine
        let _ = self.engine.run(assets_path, icu_data_path, arguments)?;

        // send initial size callback to engine
        self.send_scale_or_size_change();

        // enable event polling
        {
            let mut window = self.window.lock();
            window.set_char_polling(true);
            window.set_cursor_pos_polling(true);
            window.set_cursor_enter_polling(true);
            window.set_framebuffer_size_polling(true);
            window.set_key_polling(true);
            window.set_mouse_button_polling(true);
            window.set_scroll_polling(true);
            window.set_size_polling(true);
            window.set_content_scale_polling(true);

            unsafe {
                glfw::ffi::glfwSetWindowRefreshCallback(
                    window.window_ptr(),
                    Some(window_refreshed),
                );
            }
        }

        self.with_plugin(
            |localization: &flutter_plugins::localization::LocalizationPlugin| {
                localization.send_locale(locale_config::Locale::current());
            },
        );

        let mut glfw = self.glfw.clone();
        while !self.window.lock().should_close() {
            // Execute tasks and callbacks
            let next_task_time = self.engine.execute_platform_tasks();

            let callbacks: Vec<MainTheadFn> = self.main_thread_receiver.try_iter().collect();
            for mut cb in callbacks {
                cb(&self);
            }

            // Sleep for events/till next task
            if let Some(next_task_time) = next_task_time {
                let now = Instant::now();
                if now < next_task_time {
                    let duration = next_task_time.duration_since(now);
                    let secs = duration.as_secs() as f64 + duration.subsec_nanos() as f64 * 1e-9;
                    glfw.wait_events_timeout(secs);
                } else {
                    glfw.poll_events();
                }
            } else {
                glfw.wait_events();
            }

            // Fetch events
            let events: Vec<(f64, glfw::WindowEvent)> =
                glfw::flush_messages(&self.window_receiver).collect();
            for (_, event) in events {
                let run_default_handler = if let Some(custom_handler) = &mut custom_handler {
                    custom_handler(&self, event.clone())
                } else if let glfw::WindowEvent::CursorPos(x, y) = event {
                    self.window_handler.lock().drag_window(x, y)
                } else {
                    true
                };
                if run_default_handler {
                    self.handle_glfw_event(event);
                }
            }

            if let Some(callback) = &mut frame_callback {
                callback(&self);
            }
        }

        Ok(())
    }

    pub fn post_main_thread_callback<F>(&self, f: F) -> Result<(), SendError<MainTheadFn>>
    where
        F: FnMut(&FlutterWindow) + Send + 'static,
    {
        self.main_thread_sender.send(Box::new(f))?;
        self.engine_handler.wake_platform_thread();
        Ok(())
    }

    pub fn set_isolate_created(&self) {
        self.isolate_created.store(true, Ordering::Relaxed);

        while let Some(evt) = self.defered_events.lock().pop_front() {
            self.handle_glfw_event(evt);
        }
    }

    pub fn shutdown(self) {
        ENGINES
            .lock()
            .remove(&WindowSafe(self.window.lock().window_ptr()));

        self.engine.shutdown();
    }

    fn send_scale_or_size_change(&self) {
        let window = self.window.lock();
        let window_size = window.get_size();
        let framebuffer_size = window.get_framebuffer_size();
        let scale = window.get_content_scale();
        self.window_pixels_per_screen_coordinate.store(
            (f64::from(framebuffer_size.0) / f64::from(window_size.0)).to_bits(),
            Ordering::Relaxed,
        );
        debug!(
            "Setting framebuffer size to {:?}, scale to {}",
            framebuffer_size, scale.0
        );
        self.engine.send_window_metrics_event(
            framebuffer_size.0,
            framebuffer_size.1,
            f64::from(scale.0),
        );
    }

    fn send_pointer_event(
        &self,
        phase: FlutterPointerPhase,
        (x, y): (f64, f64),
        signal_kind: FlutterPointerSignalKind,
        (scroll_delta_x, scroll_delta_y): (f64, f64),
        buttons: FlutterPointerMouseButtons,
    ) {
        if !self.pointer_currently_added.load(Ordering::Relaxed)
            && phase != FlutterPointerPhase::Add
            && phase != FlutterPointerPhase::Remove
        {
            self.send_pointer_event(
                FlutterPointerPhase::Add,
                (x, y),
                FlutterPointerSignalKind::None,
                (0.0, 0.0),
                buttons,
            );
        }
        if self.pointer_currently_added.load(Ordering::Relaxed) && phase == FlutterPointerPhase::Add
            || !self.pointer_currently_added.load(Ordering::Relaxed)
                && phase == FlutterPointerPhase::Remove
        {
            return;
        }

        let window_pixels_per_screen_coordinate = f64::from_bits(
            self.window_pixels_per_screen_coordinate
                .load(Ordering::Relaxed),
        );
        self.engine.send_pointer_event(
            phase,
            x * window_pixels_per_screen_coordinate,
            y * window_pixels_per_screen_coordinate,
            signal_kind,
            scroll_delta_x * window_pixels_per_screen_coordinate,
            scroll_delta_y * window_pixels_per_screen_coordinate,
            buttons,
        );

        match phase {
            FlutterPointerPhase::Add => self.pointer_currently_added.store(true, Ordering::Relaxed),
            FlutterPointerPhase::Remove => {
                self.pointer_currently_added.store(false, Ordering::Relaxed)
            }
            _ => {}
        }
    }

    pub fn handle_glfw_event(&self, event: glfw::WindowEvent) {
        if !self.isolate_created.load(Ordering::Relaxed) {
            self.defered_events.lock().push_back(event);
            return;
        }

        match event {
            glfw::WindowEvent::CursorEnter(entered) => {
                let cursor_pos = self.window.lock().get_cursor_pos();
                self.send_pointer_event(
                    if entered {
                        FlutterPointerPhase::Add
                    } else {
                        FlutterPointerPhase::Remove
                    },
                    (cursor_pos.0, cursor_pos.1),
                    FlutterPointerSignalKind::None,
                    (0.0, 0.0),
                    FlutterPointerMouseButtons::Primary,
                );
            }
            glfw::WindowEvent::CursorPos(x, y) => {
                // fix error when dragging cursor out of a window
                if !self.pointer_currently_added.load(Ordering::Relaxed) {
                    return;
                }
                let phase = if self
                    .mouse_tracker
                    .lock()
                    .get(&glfw::MouseButtonLeft)
                    .unwrap_or(&glfw::Action::Release)
                    == &glfw::Action::Press
                {
                    FlutterPointerPhase::Move
                } else {
                    FlutterPointerPhase::Hover
                };
                self.send_pointer_event(
                    phase,
                    (x, y),
                    FlutterPointerSignalKind::None,
                    (0.0, 0.0),
                    FlutterPointerMouseButtons::Primary,
                );
            }
            glfw::WindowEvent::MouseButton(
                glfw::MouseButton::Button4,
                glfw::Action::Press,
                _modifiers,
            ) => {
                self.mouse_tracker
                    .lock()
                    .insert(glfw::MouseButton::Button4, glfw::Action::Press);
                self.with_plugin(
                    |navigation: &flutter_plugins::navigation::NavigationPlugin| {
                        navigation.pop_route();
                    },
                );
            }
            glfw::WindowEvent::MouseButton(buttons, action, _modifiers) => {
                // Since Events are delayed by wait_events_timeout,
                // it's not accurate to use get_mouse_button API to fetch current mouse state
                // Here we save mouse states, and query it in this HashMap
                self.mouse_tracker.lock().insert(buttons, action);

                // fix error when keeping primary button down
                // and alt+tab away from the window and release
                if !self.pointer_currently_added.load(Ordering::Relaxed) {
                    return;
                }

                let (x, y) = self.window.lock().get_cursor_pos();
                let phase = if action == glfw::Action::Press {
                    FlutterPointerPhase::Down
                } else {
                    FlutterPointerPhase::Up
                };
                let buttons = match buttons {
                    glfw::MouseButtonLeft => FlutterPointerMouseButtons::Primary,
                    glfw::MouseButtonRight => FlutterPointerMouseButtons::Secondary,
                    glfw::MouseButtonMiddle => FlutterPointerMouseButtons::Middle,
                    glfw::MouseButton::Button4 => FlutterPointerMouseButtons::Back,
                    glfw::MouseButton::Button5 => FlutterPointerMouseButtons::Forward,
                    _ => FlutterPointerMouseButtons::Primary,
                };
                self.send_pointer_event(
                    phase,
                    (x, y),
                    FlutterPointerSignalKind::None,
                    (0.0, 0.0),
                    buttons,
                );
            }
            glfw::WindowEvent::Scroll(scroll_delta_x, scroll_delta_y) => {
                let (x, y) = self.window.lock().get_cursor_pos();
                let phase = if self
                    .mouse_tracker
                    .lock()
                    .get(&glfw::MouseButtonLeft)
                    .unwrap_or(&glfw::Action::Release)
                    == &glfw::Action::Press
                {
                    FlutterPointerPhase::Move
                } else {
                    FlutterPointerPhase::Hover
                };
                self.send_pointer_event(
                    phase,
                    (x, y),
                    FlutterPointerSignalKind::Scroll,
                    (
                        scroll_delta_x * SCROLL_SPEED,
                        -scroll_delta_y * SCROLL_SPEED,
                    ),
                    FlutterPointerMouseButtons::Primary,
                );
            }
            glfw::WindowEvent::FramebufferSize(_, _) => {
                self.send_scale_or_size_change();
            }
            glfw::WindowEvent::ContentScale(_, _) => {
                self.send_scale_or_size_change();
            }
            glfw::WindowEvent::Char(char) => self.with_plugin_mut(
                |text_input: &mut flutter_plugins::textinput::TextInputPlugin| {
                    text_input.with_state(|state| {
                        state.add_characters(&char.to_string());
                    });
                    text_input.notify_changes();
                },
            ),
            glfw::WindowEvent::Key(key, scancode, glfw::Action::Press, modifiers)
            | glfw::WindowEvent::Key(key, scancode, glfw::Action::Repeat, modifiers) => {
                // TODO: move this to TextInputPlugin
                match key {
                    glfw::Key::Enter => self.with_plugin_mut(
                        |text_input: &mut flutter_plugins::textinput::TextInputPlugin| {
                            text_input.with_state(|state| {
                                state.add_characters(&"\n");
                            });
                            text_input.notify_changes();
                        },
                    ),
                    glfw::Key::Up => self.with_plugin_mut(
                        |text_input: &mut flutter_plugins::textinput::TextInputPlugin| {
                            text_input.with_state(|state| {
                                state.move_up(modifiers.contains(SELECT_MODIFIER_KEY));
                            });
                            text_input.notify_changes();
                        },
                    ),
                    glfw::Key::Down => self.with_plugin_mut(
                        |text_input: &mut flutter_plugins::textinput::TextInputPlugin| {
                            text_input.with_state(|state| {
                                state.move_down(modifiers.contains(SELECT_MODIFIER_KEY));
                            });
                            text_input.notify_changes();
                        },
                    ),
                    glfw::Key::Backspace => self.with_plugin_mut(
                        |text_input: &mut flutter_plugins::textinput::TextInputPlugin| {
                            text_input.with_state(|state| {
                                state.backspace();
                            });
                            text_input.notify_changes();
                        },
                    ),
                    glfw::Key::Delete => self.with_plugin_mut(
                        |text_input: &mut flutter_plugins::textinput::TextInputPlugin| {
                            text_input.with_state(|state| {
                                state.delete();
                            });
                            text_input.notify_changes();
                        },
                    ),
                    glfw::Key::Left => self.with_plugin_mut(
                        |text_input: &mut flutter_plugins::textinput::TextInputPlugin| {
                            text_input.with_state(|state| {
                                state.move_left(
                                    modifiers.contains(BY_WORD_MODIFIER_KEY),
                                    modifiers.contains(SELECT_MODIFIER_KEY),
                                );
                            });
                            text_input.notify_changes();
                        },
                    ),
                    glfw::Key::Right => self.with_plugin_mut(
                        |text_input: &mut flutter_plugins::textinput::TextInputPlugin| {
                            text_input.with_state(|state| {
                                state.move_right(
                                    modifiers.contains(BY_WORD_MODIFIER_KEY),
                                    modifiers.contains(SELECT_MODIFIER_KEY),
                                );
                            });
                            text_input.notify_changes();
                        },
                    ),
                    glfw::Key::Home => self.with_plugin_mut(
                        |text_input: &mut flutter_plugins::textinput::TextInputPlugin| {
                            text_input.with_state(|state| {
                                state.move_to_beginning(modifiers.contains(SELECT_MODIFIER_KEY));
                            });
                            text_input.notify_changes();
                        },
                    ),
                    glfw::Key::End => self.with_plugin_mut(
                        |text_input: &mut flutter_plugins::textinput::TextInputPlugin| {
                            text_input.with_state(|state| {
                                state.move_to_end(modifiers.contains(SELECT_MODIFIER_KEY));
                            });
                            text_input.notify_changes();
                        },
                    ),
                    glfw::Key::A => {
                        if modifiers.contains(FUNCTION_MODIFIER_KEY) {
                            self.with_plugin_mut(
                                |text_input: &mut flutter_plugins::textinput::TextInputPlugin| {
                                    text_input.with_state(|state| {
                                        state.select_all();
                                    });
                                    text_input.notify_changes();
                                },
                            )
                        }
                    }
                    glfw::Key::X => {
                        if modifiers.contains(FUNCTION_MODIFIER_KEY) {
                            let mut window = self.window.lock();
                            self.with_plugin_mut(
                                |text_input: &mut flutter_plugins::textinput::TextInputPlugin| {
                                    text_input.with_state(|state| {
                                        window.set_clipboard_string(state.get_selected_text());
                                        state.delete_selected();
                                    });
                                    text_input.notify_changes();
                                },
                            )
                        }
                    }
                    glfw::Key::C => {
                        if modifiers.contains(FUNCTION_MODIFIER_KEY) {
                            let mut window = self.window.lock();
                            self.with_plugin_mut(
                                |text_input: &mut flutter_plugins::textinput::TextInputPlugin| {
                                    text_input.with_state(|state| {
                                        window.set_clipboard_string(state.get_selected_text());
                                    });
                                    text_input.notify_changes();
                                },
                            )
                        }
                    }
                    glfw::Key::V => {
                        if modifiers.contains(FUNCTION_MODIFIER_KEY) {
                            let window = self.window.lock();
                            self.with_plugin_mut(
                                |text_input: &mut flutter_plugins::textinput::TextInputPlugin| {
                                    text_input.with_state(|state| {
                                        if let Some(text) = window.get_clipboard_string() {
                                            state.add_characters(&text);
                                        } else {
                                            info!("Tried to paste non-text data");
                                        }
                                    });
                                    text_input.notify_changes();
                                },
                            )
                        }
                    }
                    _ => {}
                }

                self.with_plugin_mut(|keyevent: &mut flutter_plugins::keyevent::KeyEventPlugin| {
                    keyevent.key_action(KeyAction {
                        toolkit: "glfw".to_string(),
                        key_code: key as i32,
                        scan_code: scancode as i32,
                        modifiers: modifiers.bits() as i32,
                        keymap: "linux".to_string(),
                        _type: KeyActionType::Keydown,
                    });
                });
            }
            glfw::WindowEvent::Key(key, scancode, glfw::Action::Release, modifiers) => {
                self.with_plugin_mut(|keyevent: &mut flutter_plugins::keyevent::KeyEventPlugin| {
                    keyevent.key_action(KeyAction {
                        toolkit: "glfw".to_string(),
                        key_code: key as i32,
                        scan_code: scancode as i32,
                        modifiers: modifiers.bits() as i32,
                        keymap: "linux".to_string(),
                        _type: KeyActionType::Keyup,
                    });
                });
            }
            _ => {}
        }
    }
}

extern "C" fn window_refreshed(window: *mut glfw::ffi::GLFWwindow) {
    if let Some(engine) = get_engine(window) {
        let mut window_size: (i32, i32) = (0, 0);
        let mut framebuffer_size: (i32, i32) = (0, 0);
        let mut scale: (f32, f32) = (0.0, 0.0);

        unsafe {
            glfw::ffi::glfwGetWindowSize(window, &mut window_size.0, &mut window_size.1);
            glfw::ffi::glfwGetFramebufferSize(
                window,
                &mut framebuffer_size.0,
                &mut framebuffer_size.1,
            );
            glfw::ffi::glfwGetWindowContentScale(window, &mut scale.0, &mut scale.1);
        }

        // probably dont need this, since after resize a framebuffer size
        // change event is sent and set this regardless
        // self.window_pixels_per_screen_coordinate =
        //     f64::from(framebuffer_size.0) / f64::from(window_size.0);

        log::debug!(
            "Setting framebuffer size to {:?}, scale to {}",
            framebuffer_size,
            scale.0
        );

        engine.send_window_metrics_event(
            framebuffer_size.0,
            framebuffer_size.1,
            f64::from(scale.0),
        );
    }
}<|MERGE_RESOLUTION|>--- conflicted
+++ resolved
@@ -28,11 +28,6 @@
 use std::sync::mpsc::{Receiver, SendError, Sender};
 use std::sync::{mpsc, Arc};
 use std::time::Instant;
-<<<<<<< HEAD
-use tokio::prelude::Future;
-use tokio::runtime::Runtime;
-=======
->>>>>>> 2cc67a09
 
 // seems to be about 2.5 lines of text
 const SCROLL_SPEED: f64 = 50.0;
