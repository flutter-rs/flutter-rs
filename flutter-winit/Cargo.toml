[package]
name = "flutter-winit"
version = "0.4.0"
authors = ["David Craven <david@craven.ch>"]
edition = "2018"
description = "Flutter engine embedder using winit."
keywords = ["flutter", "GUI"]
repository = "https://github.com/flutter-rs/flutter-rs"
license = "MIT"

[dependencies]
async-std = "1.4.0"
copypasta = "0.6.2"
flutter-engine-sys = { path = "../flutter-engine-sys" }
flutter-engine = { path = "../flutter-engine" }
flutter-plugins = { path = "../flutter-plugins" }
futures-task = "0.3.1"
<<<<<<< HEAD
glutin = { path = "../../glutin" }
# glutin = { git = "https://github.com/dvc94ch/glutin", branch = "android" }
=======
gl = "0.14.0"
glutin = { git = "https://github.com/dvc94ch/glutin", branch = "android" }
>>>>>>> f87aca1c
locale_config = "0.3.0"
log = "0.4.8"
parking_lot = "0.10.0"<|MERGE_RESOLUTION|>--- conflicted
+++ resolved
@@ -15,13 +15,8 @@
 flutter-engine = { path = "../flutter-engine" }
 flutter-plugins = { path = "../flutter-plugins" }
 futures-task = "0.3.1"
-<<<<<<< HEAD
-glutin = { path = "../../glutin" }
-# glutin = { git = "https://github.com/dvc94ch/glutin", branch = "android" }
-=======
 gl = "0.14.0"
 glutin = { git = "https://github.com/dvc94ch/glutin", branch = "android" }
->>>>>>> f87aca1c
 locale_config = "0.3.0"
 log = "0.4.8"
 parking_lot = "0.10.0"