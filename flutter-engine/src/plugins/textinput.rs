--- conflicted
+++ resolved
@@ -58,11 +58,7 @@
 impl TextInputPlugin {
     fn with_channel<F>(&self, f: F)
     where
-<<<<<<< HEAD
-        F: FnOnce(&dyn Channel),
-=======
         F: FnOnce(&dyn MethodChannel),
->>>>>>> d775278d
     {
         if let Some(channel) = self.channel.upgrade() {
             f(&*channel);
