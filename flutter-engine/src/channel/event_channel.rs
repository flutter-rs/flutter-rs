--- conflicted
+++ resolved
@@ -48,28 +48,17 @@
         self.plugin_name.replace(plugin_name);
     }
 
-<<<<<<< HEAD
-    fn method_handler(&self) -> Option<Arc<RwLock<dyn MethodCallHandler + Send + Sync>>> {
-        Some(Arc::clone(&self.method_handler))
-    }
-
-=======
->>>>>>> d775278d
     fn plugin_name(&self) -> &'static str {
         self.plugin_name.unwrap()
     }
 }
 
-<<<<<<< HEAD
-    fn codec(&self) -> &dyn MethodCodec {
-=======
 impl MethodChannel for EventChannel {
     fn method_handler(&self) -> Option<Arc<RwLock<dyn MethodCallHandler + Send + Sync>>> {
         Some(Arc::clone(&self.method_handler))
     }
 
     fn codec(&self) -> &'static dyn MethodCodec {
->>>>>>> d775278d
         &CODEC
     }
 }
