use glfw;

use super::prelude::*;

pub const PLUGIN_NAME: &str = module_path!();
pub const CHANNEL_NAME: &str = "flutter/keyevent";

pub struct KeyEventPlugin {
    channel: Weak<BasicMessageChannel>,
    handler: Arc<RwLock<Handler>>,
}

struct Handler;

impl Plugin for KeyEventPlugin {
    fn plugin_name() -> &'static str {
        PLUGIN_NAME
    }

    fn init_channels(&mut self, registrar: &mut ChannelRegistrar) {
        let handler = Arc::downgrade(&self.handler);
        self.channel = registrar.register_channel(BasicMessageChannel::new(
            CHANNEL_NAME,
            handler,
            &json_codec::CODEC,
        ));
    }
}

impl Default for KeyEventPlugin {
    fn default() -> Self {
        Self {
            channel: Weak::new(),
            handler: Arc::new(RwLock::new(Handler)),
        }
    }
}

impl KeyEventPlugin {
    fn with_channel<F>(&self, f: F)
    where
<<<<<<< HEAD
        F: FnOnce(&dyn Channel),
=======
        F: FnOnce(&BasicMessageChannel),
>>>>>>> d775278d
    {
        if let Some(channel) = self.channel.upgrade() {
            f(&*channel);
        }
    }

    pub fn key_action(
        &self,
<<<<<<< HEAD
        down: bool,
=======
        up: bool,
>>>>>>> d775278d
        key: glfw::Key,
        scancode: glfw::Scancode,
        modifiers: glfw::Modifiers,
    ) {
        self.with_channel(|channel| {
            let json = json_value!({
                "toolkit": "glfw",
                "keyCode": key as i32,
                "scanCode": scancode as i32,
                // "codePoint":
                "modifiers": modifiers.bits() as i32,
                // TODO: raw_keyboard_listener.dart seems to have limited support for keyboard
                // need to update later
                "keymap": "linux",
                "type": if up { "keyup" } else { "keydown" }
            });
            channel.send(&json);
        });
    }
}

<<<<<<< HEAD
impl MethodCallHandler for Handler {
    fn on_method_call(&mut self, _: MethodCall, _: RuntimeData) -> Result<Value, MethodCallError> {
=======
impl MessageHandler for Handler {
    fn on_message(&mut self, _: Value, _: RuntimeData) -> Result<Value, MessageError> {
>>>>>>> d775278d
        Ok(Value::Null)
    }
}<|MERGE_RESOLUTION|>--- conflicted
+++ resolved
@@ -39,11 +39,7 @@
 impl KeyEventPlugin {
     fn with_channel<F>(&self, f: F)
     where
-<<<<<<< HEAD
-        F: FnOnce(&dyn Channel),
-=======
         F: FnOnce(&BasicMessageChannel),
->>>>>>> d775278d
     {
         if let Some(channel) = self.channel.upgrade() {
             f(&*channel);
@@ -52,11 +48,7 @@
 
     pub fn key_action(
         &self,
-<<<<<<< HEAD
-        down: bool,
-=======
         up: bool,
->>>>>>> d775278d
         key: glfw::Key,
         scancode: glfw::Scancode,
         modifiers: glfw::Modifiers,
@@ -78,13 +70,8 @@
     }
 }
 
-<<<<<<< HEAD
-impl MethodCallHandler for Handler {
-    fn on_method_call(&mut self, _: MethodCall, _: RuntimeData) -> Result<Value, MethodCallError> {
-=======
 impl MessageHandler for Handler {
     fn on_message(&mut self, _: Value, _: RuntimeData) -> Result<Value, MessageError> {
->>>>>>> d775278d
         Ok(Value::Null)
     }
 }